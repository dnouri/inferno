# Changelog

All notable changes to this project will be documented in this file.

The format is based on [Keep a Changelog](https://keepachangelog.com/en/1.0.0/),
and this project adheres to [Semantic Versioning](https://semver.org/spec/v2.0.0.html).

## [Unreleased]

### Added

<<<<<<< HEAD
- More careful check for wrong parameter names being passed to NeuralNet (#500)
=======
- More helpful error messages when trying to predict using an uninitialized model.
>>>>>>> 7d275df2

### Changed

- Improve numerical stability when using `NLLLoss` in `NeuralNetClassifer` (#491)

### Fixed


## [0.6.0] - 2019-07-19

### Added

- Adds FAQ entry regarding the initialization behavior of `NeuralNet` when passed instantiated models. (#409)
- Added CUDA pickle test including an artifact that supports testing on CUDA-less CI machines
- Adds `train_batch_count` and `valid_batch_count` to history in training loop. (#445)
- Adds score method for NeuralNetClassifier, NeuralNetBinaryClassifier, and NeuralNetRegressor (#469)
- Wrapper class for torch Datasets to make them work with some sklearn features (e.g. grid search). (#443)

### Changed

- Repository moved to https://github.com/skorch-dev/skorch/, please change your git remotes
- Treat cuda dependent attributes as prefix to cover values set using `set_params` since
  previously `"criterion_"` would not match `net.criterion__weight` as set by
  `net.set_params(criterion__weight=w)`
- skorch pickle format changed in order to improve CUDA compatibility, if you have pickled models, please re-pickle them to be able to load them in the future
- `net.criterion_` and its parameters are now moved to target device when using criteria that inherit from `torch.nn.Module`. Previously the user had to make sure that parameters such as class weight are on the compute device
- skorch now assumes PyTorch >= 1.1.0. This mainly affects learning rate schedulers, whose inner workings have been changed with version 1.1.0. This update will also invalidate pickled skorch models after a change introduced in PyTorch optimizers.

### Fixed

- Include requirements in MANIFEST.in
- Add `criterion_` to `NeuralNet.cuda_dependent_attributes_` to avoid issues with criterion
  weight tensors from, e.g., `NLLLoss` (#426)
- `TrainEndCheckpoint` can be cloned by `sklearn.base.clone`. (#459)


## [0.5.0] - 2018-12-13

### Added

- [Basic usage notebook][1810251445] now runs on Google Colab
- [Advanced usage notebook][1810261633] now runs on Google Colab
- [MNIST with scikit-learn and skorch][1811011230] now runs on Google Colab
- Better user-facing messages when module or optimizer are re-initialized
- Added an experimental API (`net._register_virtual_param`) to register "virtual"
  parameters on the network with custom setter functions. (#369)
- Setting parameters `lr`, `momentum`, `optimizer__lr`, etc. no longer resets
  the optmizer. As of now you can do `net.set_params(lr=0.03)` or
  `net.set_params(optimizer__param_group__0__momentum=0.86)` without triggering
  a re-initialization of the optimizer (#369)
- Support for scipy sparse CSR matrices as input (as, e.g., returned by sklearn's
  `CountVectorizer`); note that they are cast to dense matrices during batching
- Helper functions to build command line interfaces with almost no
  boilerplate, [example][1811191713] that shows usage

[1810251445]: https://colab.research.google.com/github/dnouri/skorch/blob/master/notebooks/Basic_Usage.ipynb
[1810261633]: https://colab.research.google.com/github/dnouri/skorch/blob/master/notebooks/Advanced_Usage.ipynb
[1811011230]: https://colab.research.google.com/github/dnouri/skorch/blob/master/notebooks/MNIST.ipynb
[1811191713]: https://github.com/dnouri/skorch/tree/master/examples/cli

### Changed

- Reduce overhead of `BatchScoring` when using `train_loss_score` or `valid_loss_score` by skipping superfluous inference step (#381)
- The `on_grad_computed` callback function will yield an iterable for `named_parameters` only when it is used to reduce the run-time overhead of the call (#379)
- Default `fn_prefix` in `TrainEndCheckpoint` is now `train_end_` (#391)
- Issues a warning when `Checkpoints`'s `monitor` parameter is set to `monitor` and the history contains `<monitor>_best`. (#399)

### Fixed

- Re-initialize optimizer when `set_params` is called with `lr` argument (#372)
- Copying a `SliceDict` now returns a `SliceDict` instead of a `dict` (#388)
- Calling `==` on `SliceDict`s now works as expected when values are numpy arrays and torch tensors


## [0.4.0] - 2018-10-24

### Added

- Support for PyTorch 0.4.1
- There is no need to explicitly name callbacks anymore (names are assigned automatically, name conflicts are resolved).
- You can now access the training data in the `on_grad_computed` event
- There is a new [image segmentation example][1]
- Easily create toy network instances for quick experiments using [`skorch.toy.make_classifier`][2] and friends
- New [`ParamMapper`][3] callback to modify/freeze/unfreeze parameters at certain point in time during training:
```python
>>> from sklearn.callbacks import Freezer, Unfreezer
>>> net = Net(module, callbacks=[Freezer('layer*.weight'), Unfreezer('layer*.weight', at=10)])
```
- Refactored `EpochScoring` for easier sub-classing
- `Checkpoint` callback now supports saving the optimizer, this avoids problems with stateful
  optimizers such as `Adam` or `RMSprop` (#360)
- Added `LoadInitState` callback for easy continued training from checkpoints (#360)
- `NeuralNetwork.load_params` now supports loading from `Checkpoint` instances
- Added documentation for [saving and loading][4]

[1]: https://nbviewer.jupyter.org/github/dnouri/skorch/blob/master/examples/nuclei_image_segmentation/Nuclei_Image_Segmentation.ipynb
[2]: https://skorch.readthedocs.io/en/latest/toy.html
[3]: https://skorch.readthedocs.io/en/latest/callbacks.html#skorch.callbacks.ParamMapper
[4]: https://skorch.readthedocs.io/en/latest/user/save_load.html

### Changed

- The `ProgressBar` callback now determines the batches per epoch automatically by default (`batches_per_epoch=auto`)
- The `on_grad_computed` event now has access to the current training data batch

### Deprecated

- Deprecated `filtered_optimizer` in favor of `Freezer` callback (#346)
- `NeuralNet.load_params` and `NeuralNet.save_params` deprecate `f` parameter for the sake
  of `f_optimizer`, `f_params` and `f_history` (#360)

### Fixed

- `uses_placeholder_y` should not require existence of `y` field (#311)
- LR scheduler creates `batch_idx` on first run (#314)
- Use `OrderedDict` for callbacks to fix python 3.5 compatibility issues (#331)
- Make `to_tensor` work correctly with `PackedSequence` (#335)
- Rewrite `History` to not use any recursion to avoid memory leaks during exceptions (#312)
- Use `flaky` in some neural network tests to hide platform differences
- Fixes ReduceLROnPlateau when mode == max (#363)
- Fix disconnected weights between net and optimizer after copying the net with `copy.deepcopy` (#318)
- Fix a bug that intefered with loading CUDA models when the model was a CUDA tensor but
  the net was configured to use the CPU (#354, #358)


[Unreleased]: https://github.com/dnouri/skorch/compare/v0.5.0...HEAD
[0.4.0]: https://github.com/dnouri/skorch/compare/v0.3.0...v0.4.0
[0.5.0]: https://github.com/dnouri/skorch/compare/v0.4.0...v0.5.0<|MERGE_RESOLUTION|>--- conflicted
+++ resolved
@@ -9,11 +9,8 @@
 
 ### Added
 
-<<<<<<< HEAD
 - More careful check for wrong parameter names being passed to NeuralNet (#500)
-=======
-- More helpful error messages when trying to predict using an uninitialized model.
->>>>>>> 7d275df2
+- More helpful error messages when trying to predict using an uninitialized model
 
 ### Changed
 
