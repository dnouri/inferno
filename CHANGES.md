# Changelog

All notable changes to this project will be documented in this file.

The format is based on [Keep a Changelog](https://keepachangelog.com/en/1.0.0/),
and this project adheres to [Semantic Versioning](https://semver.org/spec/v2.0.0.html).

## [Unreleased]

### Added

### Changed

### Fixed


## [0.7.0] - 2019-11-29

### Added

- More careful check for wrong parameter names being passed to `NeuralNet` (#500)
- More helpful error messages when trying to predict using an uninitialized model
<<<<<<< HEAD
- Add TensorBoard callback for automatic logging to tensorboard
- Make NeuralNetBinaryClassifier work with sklearn.calibration.CalibratedClassifierCV
- Improve NeuralNetBinaryClassifier compatibility with certain sklearn metrics (#515)
- NeuralNetBinaryClassifier automatically squeezes module output if necessary (#515)
- NeuralNetClassifier now has a classes_ attribute after fit is called, which is inferred from y by default (#465, #486)
- When using caching in scoring callbacks, no longer uselessly iterate over the data; this can save time if iteration is slow (#552, #557)
=======
- Add `TensorBoard` callback for automatic logging to tensorboard
- Make `NeuralNetBinaryClassifier` work with `sklearn.calibration.CalibratedClassifierCV`
- Improve `NeuralNetBinaryClassifier` compatibility with certain sklearn metrics (#515)
- `NeuralNetBinaryClassifier` automatically squeezes module output if necessary (#515)
- `NeuralNetClassifier` now has a `classes_` attribute after fit is called, which is inferred from y by default (#465, #486)
- `NeuralNet.load_params` with a checkpoint now initializes when needed (#497)
>>>>>>> f7e74afb

### Changed

- Improve numerical stability when using `NLLLoss` in `NeuralNetClassifer` (#491)
- Refactor code to make gradient accumulation easier to implement (#506)
- `NeuralNetBinaryClassifier.predict_proba` now returns a 2-dim array; to access the "old" `y_proba`, take `y_proba[:, 1]` (#515)
- `net.history` is now a property that accesses `net.history_`, which stores the `History` object (#527)
- Remove deprecated `skorch.callbacks.CyclicLR`, use `torch.optim.lr_scheduler.CyclicLR` instead

### Future Changes

- WARNING: In a future release, the behavior of method `net.get_params` will change to make it more consistent with sklearn: it will no longer return "learned" attributes like `module_`. Therefore, functions like `sklearn.base.clone`, when called with a fitted net, will no longer return a fitted net but instead an uninitialized net. If you want a copy of a fitted net, use `copy.deepcopy` instead. Note that `net.get_params` is used under the hood by many sklearn functions and classes, such as `GridSearchCV`, whose behavior may thus be affected by the change. (#521, #527)

### Fixed

- Fixed a bug that caused `LoadInitState` not to work with `TrainEndCheckpoint` (#528)
- Fixed `NeuralNetBinaryClassifier` wrongly squeezing the batch dimension when using `batch_size = 1` (#558)


## [0.6.0] - 2019-07-19

### Added

- Adds FAQ entry regarding the initialization behavior of `NeuralNet` when passed instantiated models. (#409)
- Added CUDA pickle test including an artifact that supports testing on CUDA-less CI machines
- Adds `train_batch_count` and `valid_batch_count` to history in training loop. (#445)
- Adds score method for NeuralNetClassifier, NeuralNetBinaryClassifier, and NeuralNetRegressor (#469)
- Wrapper class for torch Datasets to make them work with some sklearn features (e.g. grid search). (#443)

### Changed

- Repository moved to https://github.com/skorch-dev/skorch/, please change your git remotes
- Treat cuda dependent attributes as prefix to cover values set using `set_params` since
  previously `"criterion_"` would not match `net.criterion__weight` as set by
  `net.set_params(criterion__weight=w)`
- skorch pickle format changed in order to improve CUDA compatibility, if you have pickled models, please re-pickle them to be able to load them in the future
- `net.criterion_` and its parameters are now moved to target device when using criteria that inherit from `torch.nn.Module`. Previously the user had to make sure that parameters such as class weight are on the compute device
- skorch now assumes PyTorch >= 1.1.0. This mainly affects learning rate schedulers, whose inner workings have been changed with version 1.1.0. This update will also invalidate pickled skorch models after a change introduced in PyTorch optimizers.

### Fixed

- Include requirements in MANIFEST.in
- Add `criterion_` to `NeuralNet.cuda_dependent_attributes_` to avoid issues with criterion
  weight tensors from, e.g., `NLLLoss` (#426)
- `TrainEndCheckpoint` can be cloned by `sklearn.base.clone`. (#459)


## [0.5.0] - 2018-12-13

### Added

- [Basic usage notebook][1810251445] now runs on Google Colab
- [Advanced usage notebook][1810261633] now runs on Google Colab
- [MNIST with scikit-learn and skorch][1811011230] now runs on Google Colab
- Better user-facing messages when module or optimizer are re-initialized
- Added an experimental API (`net._register_virtual_param`) to register "virtual"
  parameters on the network with custom setter functions. (#369)
- Setting parameters `lr`, `momentum`, `optimizer__lr`, etc. no longer resets
  the optmizer. As of now you can do `net.set_params(lr=0.03)` or
  `net.set_params(optimizer__param_group__0__momentum=0.86)` without triggering
  a re-initialization of the optimizer (#369)
- Support for scipy sparse CSR matrices as input (as, e.g., returned by sklearn's
  `CountVectorizer`); note that they are cast to dense matrices during batching
- Helper functions to build command line interfaces with almost no
  boilerplate, [example][1811191713] that shows usage

[1810251445]: https://colab.research.google.com/github/skorch-dev/skorch/blob/master/notebooks/Basic_Usage.ipynb
[1810261633]: https://colab.research.google.com/github/skorch-dev/skorch/blob/master/notebooks/Advanced_Usage.ipynb
[1811011230]: https://colab.research.google.com/github/skorch-dev/skorch/blob/master/notebooks/MNIST.ipynb
[1811191713]: https://github.com/skorch-dev/skorch/tree/master/examples/cli

### Changed

- Reduce overhead of `BatchScoring` when using `train_loss_score` or `valid_loss_score` by skipping superfluous inference step (#381)
- The `on_grad_computed` callback function will yield an iterable for `named_parameters` only when it is used to reduce the run-time overhead of the call (#379)
- Default `fn_prefix` in `TrainEndCheckpoint` is now `train_end_` (#391)
- Issues a warning when `Checkpoints`'s `monitor` parameter is set to `monitor` and the history contains `<monitor>_best`. (#399)

### Fixed

- Re-initialize optimizer when `set_params` is called with `lr` argument (#372)
- Copying a `SliceDict` now returns a `SliceDict` instead of a `dict` (#388)
- Calling `==` on `SliceDict`s now works as expected when values are numpy arrays and torch tensors


## [0.4.0] - 2018-10-24

### Added

- Support for PyTorch 0.4.1
- There is no need to explicitly name callbacks anymore (names are assigned automatically, name conflicts are resolved).
- You can now access the training data in the `on_grad_computed` event
- There is a new [image segmentation example][1]
- Easily create toy network instances for quick experiments using [`skorch.toy.make_classifier`][2] and friends
- New [`ParamMapper`][3] callback to modify/freeze/unfreeze parameters at certain point in time during training:
```python
>>> from sklearn.callbacks import Freezer, Unfreezer
>>> net = Net(module, callbacks=[Freezer('layer*.weight'), Unfreezer('layer*.weight', at=10)])
```
- Refactored `EpochScoring` for easier sub-classing
- `Checkpoint` callback now supports saving the optimizer, this avoids problems with stateful
  optimizers such as `Adam` or `RMSprop` (#360)
- Added `LoadInitState` callback for easy continued training from checkpoints (#360)
- `NeuralNetwork.load_params` now supports loading from `Checkpoint` instances
- Added documentation for [saving and loading][4]

[1]: https://nbviewer.jupyter.org/github/skorch-dev/skorch/blob/master/examples/nuclei_image_segmentation/Nuclei_Image_Segmentation.ipynb
[2]: https://skorch.readthedocs.io/en/latest/toy.html
[3]: https://skorch.readthedocs.io/en/latest/callbacks.html#skorch.callbacks.ParamMapper
[4]: https://skorch.readthedocs.io/en/latest/user/save_load.html

### Changed

- The `ProgressBar` callback now determines the batches per epoch automatically by default (`batches_per_epoch=auto`)
- The `on_grad_computed` event now has access to the current training data batch

### Deprecated

- Deprecated `filtered_optimizer` in favor of `Freezer` callback (#346)
- `NeuralNet.load_params` and `NeuralNet.save_params` deprecate `f` parameter for the sake
  of `f_optimizer`, `f_params` and `f_history` (#360)

### Fixed

- `uses_placeholder_y` should not require existence of `y` field (#311)
- LR scheduler creates `batch_idx` on first run (#314)
- Use `OrderedDict` for callbacks to fix python 3.5 compatibility issues (#331)
- Make `to_tensor` work correctly with `PackedSequence` (#335)
- Rewrite `History` to not use any recursion to avoid memory leaks during exceptions (#312)
- Use `flaky` in some neural network tests to hide platform differences
- Fixes ReduceLROnPlateau when mode == max (#363)
- Fix disconnected weights between net and optimizer after copying the net with `copy.deepcopy` (#318)
- Fix a bug that intefered with loading CUDA models when the model was a CUDA tensor but
  the net was configured to use the CPU (#354, #358)


[Unreleased]: https://github.com/skorch-dev/skorch/compare/v0.7.0...HEAD
[0.4.0]: https://github.com/skorch-dev/skorch/compare/v0.3.0...v0.4.0
[0.5.0]: https://github.com/skorch-dev/skorch/compare/v0.4.0...v0.5.0
[0.6.0]: https://github.com/skorch-dev/skorch/compare/v0.5.0...v0.6.0
[0.7.0]: https://github.com/skorch-dev/skorch/compare/v0.6.0...v0.7.0<|MERGE_RESOLUTION|>--- conflicted
+++ resolved
@@ -11,6 +11,8 @@
 
 ### Changed
 
+- When using caching in scoring callbacks, no longer uselessly iterate over the data; this can save time if iteration is slow (#552, #557)
+
 ### Fixed
 
 
@@ -20,21 +22,12 @@
 
 - More careful check for wrong parameter names being passed to `NeuralNet` (#500)
 - More helpful error messages when trying to predict using an uninitialized model
-<<<<<<< HEAD
-- Add TensorBoard callback for automatic logging to tensorboard
-- Make NeuralNetBinaryClassifier work with sklearn.calibration.CalibratedClassifierCV
-- Improve NeuralNetBinaryClassifier compatibility with certain sklearn metrics (#515)
-- NeuralNetBinaryClassifier automatically squeezes module output if necessary (#515)
-- NeuralNetClassifier now has a classes_ attribute after fit is called, which is inferred from y by default (#465, #486)
-- When using caching in scoring callbacks, no longer uselessly iterate over the data; this can save time if iteration is slow (#552, #557)
-=======
 - Add `TensorBoard` callback for automatic logging to tensorboard
 - Make `NeuralNetBinaryClassifier` work with `sklearn.calibration.CalibratedClassifierCV`
 - Improve `NeuralNetBinaryClassifier` compatibility with certain sklearn metrics (#515)
 - `NeuralNetBinaryClassifier` automatically squeezes module output if necessary (#515)
 - `NeuralNetClassifier` now has a `classes_` attribute after fit is called, which is inferred from y by default (#465, #486)
 - `NeuralNet.load_params` with a checkpoint now initializes when needed (#497)
->>>>>>> f7e74afb
 
 ### Changed
 
