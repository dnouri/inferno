--- conflicted
+++ resolved
@@ -14,16 +14,14 @@
 - [Advanced usage notebook][1810261633] now runs on Google Colab
 - [MNIST with scikit-learn and skorch][1811011230] now runs on Google Colab
 - Better user-facing messages when module or optimizer are re-initialized
-<<<<<<< HEAD
-- Support for scipy sparse CSR matrices as input (as, e.g., returned by sklearn's `CountVectorizer`); note that they are cast to dense matrices during batching
-=======
 - Added an experimental API (`net._register_virtual_param`) to register "virtual"
   parameters on the network with custom setter functions. (#369)
 - Setting parameters `lr`, `momentum`, `optimizer__lr`, etc. no longer resets 
   the optmizer. As of now you can do `net.set_params(lr=0.03)` or
   `net.set_params(optimizer__param_group__0__momentum=0.86)` without triggering
   a re-initialization of the optimizer (#369)
->>>>>>> 60b45ff6
+- Support for scipy sparse CSR matrices as input (as, e.g., returned by sklearn's
+  `CountVectorizer`); note that they are cast to dense matrices during batching
 
 [1810251445]: https://colab.research.google.com/github/dnouri/skorch/blob/master/notebooks/Basic_Usage.ipynb
 [1810261633]: https://colab.research.google.com/github/dnouri/skorch/blob/master/notebooks/Advanced_Usage.ipynb
