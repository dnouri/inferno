# Changelog

All notable changes to this project will be documented in this file.

The format is based on [Keep a Changelog](https://keepachangelog.com/en/1.0.0/),
and this project adheres to [Semantic Versioning](https://semver.org/spec/v2.0.0.html).

## [Unreleased]

### Added

- More careful check for wrong parameter names being passed to NeuralNet (#500)
- More helpful error messages when trying to predict using an uninitialized model
- Add TensorBoard callback for automatic logging to tensorboard
<<<<<<< HEAD
- Add DataFrameTransformer, an sklearn compatible transformer that helps working with pandas DataFrames by transforming the DataFrame into a representation that works well with neural networks
=======
- Make NeuralNetBinaryClassifier work with sklearn.calibration.CalibratedClassifierCV
- Improve NeuralNetBinaryClassifier compatibility with certain sklearn metrics (#515)
- NeuralNetBinaryClassifier automatically squeezes module output if necessary (#515)
>>>>>>> 3aa9b43f

### Changed

- Improve numerical stability when using `NLLLoss` in `NeuralNetClassifer` (#491)
- Refactor code to make gradient accumulation easier to implement (#506)
- NeuralNetBinaryClassifier.predict_proba now returns a 2-dim array; to access the "old" y_proba, take y_proba[:, 1] (#515)

### Fixed

- Fixed a bug that caused LoadInitState not to work with TrainEndCheckpoint (#528)


## [0.6.0] - 2019-07-19

### Added

- Adds FAQ entry regarding the initialization behavior of `NeuralNet` when passed instantiated models. (#409)
- Added CUDA pickle test including an artifact that supports testing on CUDA-less CI machines
- Adds `train_batch_count` and `valid_batch_count` to history in training loop. (#445)
- Adds score method for NeuralNetClassifier, NeuralNetBinaryClassifier, and NeuralNetRegressor (#469)
- Wrapper class for torch Datasets to make them work with some sklearn features (e.g. grid search). (#443)

### Changed

- Repository moved to https://github.com/skorch-dev/skorch/, please change your git remotes
- Treat cuda dependent attributes as prefix to cover values set using `set_params` since
  previously `"criterion_"` would not match `net.criterion__weight` as set by
  `net.set_params(criterion__weight=w)`
- skorch pickle format changed in order to improve CUDA compatibility, if you have pickled models, please re-pickle them to be able to load them in the future
- `net.criterion_` and its parameters are now moved to target device when using criteria that inherit from `torch.nn.Module`. Previously the user had to make sure that parameters such as class weight are on the compute device
- skorch now assumes PyTorch >= 1.1.0. This mainly affects learning rate schedulers, whose inner workings have been changed with version 1.1.0. This update will also invalidate pickled skorch models after a change introduced in PyTorch optimizers.

### Fixed

- Include requirements in MANIFEST.in
- Add `criterion_` to `NeuralNet.cuda_dependent_attributes_` to avoid issues with criterion
  weight tensors from, e.g., `NLLLoss` (#426)
- `TrainEndCheckpoint` can be cloned by `sklearn.base.clone`. (#459)


## [0.5.0] - 2018-12-13

### Added

- [Basic usage notebook][1810251445] now runs on Google Colab
- [Advanced usage notebook][1810261633] now runs on Google Colab
- [MNIST with scikit-learn and skorch][1811011230] now runs on Google Colab
- Better user-facing messages when module or optimizer are re-initialized
- Added an experimental API (`net._register_virtual_param`) to register "virtual"
  parameters on the network with custom setter functions. (#369)
- Setting parameters `lr`, `momentum`, `optimizer__lr`, etc. no longer resets
  the optmizer. As of now you can do `net.set_params(lr=0.03)` or
  `net.set_params(optimizer__param_group__0__momentum=0.86)` without triggering
  a re-initialization of the optimizer (#369)
- Support for scipy sparse CSR matrices as input (as, e.g., returned by sklearn's
  `CountVectorizer`); note that they are cast to dense matrices during batching
- Helper functions to build command line interfaces with almost no
  boilerplate, [example][1811191713] that shows usage

[1810251445]: https://colab.research.google.com/github/skorch-dev/skorch/blob/master/notebooks/Basic_Usage.ipynb
[1810261633]: https://colab.research.google.com/github/skorch-dev/skorch/blob/master/notebooks/Advanced_Usage.ipynb
[1811011230]: https://colab.research.google.com/github/skorch-dev/skorch/blob/master/notebooks/MNIST.ipynb
[1811191713]: https://github.com/skorch-dev/skorch/tree/master/examples/cli

### Changed

- Reduce overhead of `BatchScoring` when using `train_loss_score` or `valid_loss_score` by skipping superfluous inference step (#381)
- The `on_grad_computed` callback function will yield an iterable for `named_parameters` only when it is used to reduce the run-time overhead of the call (#379)
- Default `fn_prefix` in `TrainEndCheckpoint` is now `train_end_` (#391)
- Issues a warning when `Checkpoints`'s `monitor` parameter is set to `monitor` and the history contains `<monitor>_best`. (#399)

### Fixed

- Re-initialize optimizer when `set_params` is called with `lr` argument (#372)
- Copying a `SliceDict` now returns a `SliceDict` instead of a `dict` (#388)
- Calling `==` on `SliceDict`s now works as expected when values are numpy arrays and torch tensors


## [0.4.0] - 2018-10-24

### Added

- Support for PyTorch 0.4.1
- There is no need to explicitly name callbacks anymore (names are assigned automatically, name conflicts are resolved).
- You can now access the training data in the `on_grad_computed` event
- There is a new [image segmentation example][1]
- Easily create toy network instances for quick experiments using [`skorch.toy.make_classifier`][2] and friends
- New [`ParamMapper`][3] callback to modify/freeze/unfreeze parameters at certain point in time during training:
```python
>>> from sklearn.callbacks import Freezer, Unfreezer
>>> net = Net(module, callbacks=[Freezer('layer*.weight'), Unfreezer('layer*.weight', at=10)])
```
- Refactored `EpochScoring` for easier sub-classing
- `Checkpoint` callback now supports saving the optimizer, this avoids problems with stateful
  optimizers such as `Adam` or `RMSprop` (#360)
- Added `LoadInitState` callback for easy continued training from checkpoints (#360)
- `NeuralNetwork.load_params` now supports loading from `Checkpoint` instances
- Added documentation for [saving and loading][4]

[1]: https://nbviewer.jupyter.org/github/skorch-dev/skorch/blob/master/examples/nuclei_image_segmentation/Nuclei_Image_Segmentation.ipynb
[2]: https://skorch.readthedocs.io/en/latest/toy.html
[3]: https://skorch.readthedocs.io/en/latest/callbacks.html#skorch.callbacks.ParamMapper
[4]: https://skorch.readthedocs.io/en/latest/user/save_load.html

### Changed

- The `ProgressBar` callback now determines the batches per epoch automatically by default (`batches_per_epoch=auto`)
- The `on_grad_computed` event now has access to the current training data batch

### Deprecated

- Deprecated `filtered_optimizer` in favor of `Freezer` callback (#346)
- `NeuralNet.load_params` and `NeuralNet.save_params` deprecate `f` parameter for the sake
  of `f_optimizer`, `f_params` and `f_history` (#360)

### Fixed

- `uses_placeholder_y` should not require existence of `y` field (#311)
- LR scheduler creates `batch_idx` on first run (#314)
- Use `OrderedDict` for callbacks to fix python 3.5 compatibility issues (#331)
- Make `to_tensor` work correctly with `PackedSequence` (#335)
- Rewrite `History` to not use any recursion to avoid memory leaks during exceptions (#312)
- Use `flaky` in some neural network tests to hide platform differences
- Fixes ReduceLROnPlateau when mode == max (#363)
- Fix disconnected weights between net and optimizer after copying the net with `copy.deepcopy` (#318)
- Fix a bug that intefered with loading CUDA models when the model was a CUDA tensor but
  the net was configured to use the CPU (#354, #358)


[Unreleased]: https://github.com/skorch-dev/skorch/compare/v0.5.0...HEAD
[0.4.0]: https://github.com/skorch-dev/skorch/compare/v0.3.0...v0.4.0
[0.5.0]: https://github.com/skorch-dev/skorch/compare/v0.4.0...v0.5.0<|MERGE_RESOLUTION|>--- conflicted
+++ resolved
@@ -12,13 +12,10 @@
 - More careful check for wrong parameter names being passed to NeuralNet (#500)
 - More helpful error messages when trying to predict using an uninitialized model
 - Add TensorBoard callback for automatic logging to tensorboard
-<<<<<<< HEAD
-- Add DataFrameTransformer, an sklearn compatible transformer that helps working with pandas DataFrames by transforming the DataFrame into a representation that works well with neural networks
-=======
 - Make NeuralNetBinaryClassifier work with sklearn.calibration.CalibratedClassifierCV
 - Improve NeuralNetBinaryClassifier compatibility with certain sklearn metrics (#515)
 - NeuralNetBinaryClassifier automatically squeezes module output if necessary (#515)
->>>>>>> 3aa9b43f
+- Add DataFrameTransformer, an sklearn compatible transformer that helps working with pandas DataFrames by transforming the DataFrame into a representation that works well with neural networks
 
 ### Changed
 
